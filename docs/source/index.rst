--- conflicted
+++ resolved
@@ -16,13 +16,7 @@
    Simulator <simulator/index>
    Data <data/index>
    Models <models/index>
-   Agents <agents/index>
-   Benchmark <benchmark/index>
-<<<<<<< HEAD
-   Train <train/index>
+   Offline <offline/index>
+   Online <online/index>
    Inference <inference/index>
-   Online <online/index>
-=======
-   Offline <offline/index>
-   Inference <inference/index>
->>>>>>> 9e5be499
+   Benchmark <benchmark/index>