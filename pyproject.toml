[build-system]
requires = ["setuptools", "wheel"]
build-backend = "setuptools.build_meta"

[project]
name = "minestudio"
version="1.0.0"
description = "A simple and efficient Minecraft development kit for AI research."
dependencies = [
    "av",
    "opencv-python",
    "setuptools",
    "tqdm",
    "numpy",
    "requests",
    "ipython",
    "typing",
    "gym",
    "gym3",
    "gymnasium",
    "hydra_colorlog", 
    "hydra-core>=1.3.2",
    "lmdb",
    "wandb",
    "torch>=2.3.1",
    "lightning",
    "scipy",
    "rich",
    "coloredlogs",
    "daemoniker", 
    "lxml", 
    "cuda-python",
    "diskcache", 
    "albumentations", 
    "einops", 
    "timm",
    "transformers", 
    "Pyro4",
    "xmltodict",
    "pyrender==0.1.25",
    "pyglet",
    "imgui",
    "pyopengl",
<<<<<<< HEAD
    "dm-tree",
    "x_transformers==0.27.1"
=======
<<<<<<< HEAD
    "ray",
=======
    "absl-py"
>>>>>>> d9588a3d116927009c1ea462a6a83931f3e8b04f
>>>>>>> 9825aa0a
]
authors = [
    {name="CraftJarvis", email="craftjarvis@outlook.com"}
]
requires-python = ">=3.10"

[options.packages.find]
where = "minestudio"

[tool.setuptools.packages.find]
include = ['minestudio*']

[tool.setuptools.dynamic]
readme = {file = "README.md"}

[tool.pytest.ini_options]
addopts = [
    "--import-mode=importlib",
]<|MERGE_RESOLUTION|>--- conflicted
+++ resolved
@@ -41,16 +41,10 @@
     "pyglet",
     "imgui",
     "pyopengl",
-<<<<<<< HEAD
+    "ray",
+    "absl-py"
     "dm-tree",
     "x_transformers==0.27.1"
-=======
-<<<<<<< HEAD
-    "ray",
-=======
-    "absl-py"
->>>>>>> d9588a3d116927009c1ea462a6a83931f3e8b04f
->>>>>>> 9825aa0a
 ]
 authors = [
     {name="CraftJarvis", email="craftjarvis@outlook.com"}
