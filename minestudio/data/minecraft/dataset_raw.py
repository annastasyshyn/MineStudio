--- conflicted
+++ resolved
@@ -112,13 +112,8 @@
         item = self.kernel_manager.read(episode, start, self.win_len, self.skip_frame)
 
         # for key in list(item.keys()):
-<<<<<<< HEAD
             # if key.endswith('mask'):
                 # mask = item.pop(key)
-=======
-        #     if key.endswith('mask'):
-        #         mask = item.pop(key)
->>>>>>> d9d761d1
         item["mask"] = item['action_mask']
 
         item['text'] = 'raw'
