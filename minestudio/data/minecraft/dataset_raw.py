--- conflicted
+++ resolved
@@ -1,8 +1,8 @@
 '''
 Date: 2024-11-10 10:26:32
 LastEditors: caishaofei-mus1 1744260356@qq.com
-LastEditTime: 2025-01-19 12:22:51
-FilePath: /MineStudio/minestudio/data/minecraft/dataset_raw.py
+LastEditTime: 2025-01-21 20:49:06
+FilePath: /MineStudio/var/minestudio/data/minecraft/dataset_raw.py
 '''
 import io
 import re
@@ -111,13 +111,6 @@
         episode, relative_idx = self.locate_item(idx)
         start = max(0, relative_idx * self.win_len) # if start > 0 is the prequest for previous action
         item = self.kernel_manager.read(episode, start, self.win_len, self.skip_frame)
-<<<<<<< HEAD
-=======
-
-        # for key in list(item.keys()):
-            # if key.endswith('mask'):
-                # mask = item.pop(key)
->>>>>>> 3eabd7f6
         item["mask"] = item['action_mask']
         item['text'] = 'raw'
         item['timestamp'] = np.arange(start, start+self.win_len, self.skip_frame)
